--- conflicted
+++ resolved
@@ -214,14 +214,13 @@
     }
 }
 
-<<<<<<< HEAD
 void uClockClass::continue_playing() {
-    if (state == PAUSED) {
+    if (clock_state == PAUSED) {
         start_timer = millis();
-        if (mode == INTERNAL_CLOCK) {
-            state = STARTED;
+        if (clock_mode == INTERNAL_CLOCK) {
+            clock_state = STARTED;
         } else {
-            state = STARTING;
+            clock_state = STARTING;
         }
         if (onClockContinueCallback) {
             onClockContinueCallback();
@@ -229,20 +228,13 @@
     }
 }
 
-void uClockClass::pause() 
-{
-    if (mode == INTERNAL_CLOCK) {
-        if (state == PAUSED) {
-            continue_playing();
-=======
 void uClockClass::pause()
 {
     if (clock_mode == INTERNAL_CLOCK) {
         if (clock_state == PAUSED) {
             start();
->>>>>>> 8a4b45cf
         } else {
-            state = PAUSED;
+            clock_state = PAUSED;
             if (onClockPauseCallback) {
                 onClockPauseCallback();
             }
