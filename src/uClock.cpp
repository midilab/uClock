--- conflicted
+++ resolved
@@ -94,13 +94,9 @@
 void uClockHandler()
 {
     _millis = millis();
-<<<<<<< HEAD
-
-    if (uClock.allowTick() && (uClock.clock_state == uClock.STARTED || uClock.clock_state == uClock.STARTING))
+
+    if (uClock.allowTick())
         uClock.handleInternalClock();
-=======
-    uClock.handleInternalClock();
->>>>>>> 386fd483
 }
 
 // initTimer(uint32_t us_interval) and setTimer(uint32_t us_interval)
